use crate::{
    context::FlowyPersistence,
    services::web_socket::{entities::Socket, WSClientData, WSUser, WebSocketMessage},
    util::serde_ext::{md5, parse_from_bytes},
};
use actix_rt::task::spawn_blocking;
use async_stream::stream;
use backend_service::errors::{internal_error, Result, ServerError};

use crate::services::web_socket::revision_data_to_ws_message;
use flowy_collaboration::{
    protobuf::{
<<<<<<< HEAD
        DocumentClientWSData as DocumentClientWSDataPB, DocumentClientWSDataType as DocumentClientWSDataTypePB,
=======
        ClientRevisionWSData as ClientRevisionWSDataPB,
        ClientRevisionWSDataType as ClientRevisionWSDataTypePB,
>>>>>>> 24c1817c
        Revision as RevisionPB,
    },
    server_document::ServerDocumentManager,
    synchronizer::{RevisionSyncResponse, RevisionUser},
};
use futures::stream::StreamExt;
use lib_ws::WSChannel;
use std::sync::Arc;
use tokio::sync::{mpsc, oneshot};

pub enum DocumentWSActorMessage {
    ClientData {
        client_data: WSClientData,
        persistence: Arc<FlowyPersistence>,
        ret: oneshot::Sender<Result<()>>,
    },
}

pub struct DocumentWebSocketActor {
    actor_msg_receiver: Option<mpsc::Receiver<DocumentWSActorMessage>>,
    doc_manager: Arc<ServerDocumentManager>,
}

impl DocumentWebSocketActor {
    pub fn new(receiver: mpsc::Receiver<DocumentWSActorMessage>, manager: Arc<ServerDocumentManager>) -> Self {
        Self {
            actor_msg_receiver: Some(receiver),
            doc_manager: manager,
        }
    }

    pub async fn run(mut self) {
        let mut actor_msg_receiver = self
            .actor_msg_receiver
            .take()
            .expect("DocumentWebSocketActor's receiver should only take one time");

        let stream = stream! {
            loop {
                match actor_msg_receiver.recv().await {
                    Some(msg) => yield msg,
                    None => break,
                }
            }
        };

        stream.for_each(|msg| self.handle_message(msg)).await;
    }

    async fn handle_message(&self, msg: DocumentWSActorMessage) {
        match msg {
            DocumentWSActorMessage::ClientData {
                client_data,
                persistence: _,
                ret,
            } => {
<<<<<<< HEAD
                let _ = ret.send(self.handle_client_data(client_data, persistence).await);
            }
=======
                let _ = ret.send(self.handle_document_data(client_data).await);
            },
>>>>>>> 24c1817c
        }
    }

    async fn handle_document_data(&self, client_data: WSClientData) -> Result<()> {
        let WSClientData { user, socket, data } = client_data;
        let document_client_data = spawn_blocking(move || parse_from_bytes::<ClientRevisionWSDataPB>(&data))
            .await
            .map_err(internal_error)??;

        tracing::trace!(
            "[DocumentWebSocketActor]: receive: {}:{}, {:?}",
            document_client_data.object_id,
            document_client_data.data_id,
            document_client_data.ty
        );

        let user = Arc::new(DocumentRevisionUser { user, socket });
        match &document_client_data.ty {
            ClientRevisionWSDataTypePB::ClientPushRev => {
                let _ = self
                    .doc_manager
                    .handle_client_revisions(user, document_client_data)
                    .await
                    .map_err(internal_error)?;
<<<<<<< HEAD
            }
            DocumentClientWSDataTypePB::ClientPing => {
=======
            },
            ClientRevisionWSDataTypePB::ClientPing => {
>>>>>>> 24c1817c
                let _ = self
                    .doc_manager
                    .handle_client_ping(user, document_client_data)
                    .await
                    .map_err(internal_error)?;
            }
        }

        Ok(())
    }
}

#[allow(dead_code)]
fn verify_md5(revision: &RevisionPB) -> Result<()> {
    if md5(&revision.delta_data) != revision.md5 {
        return Err(ServerError::internal().context("RevisionPB md5 not match"));
    }
    Ok(())
}

#[derive(Clone)]
pub struct DocumentRevisionUser {
    pub user: Arc<WSUser>,
    pub(crate) socket: Socket,
}

impl std::fmt::Debug for DocumentRevisionUser {
    fn fmt(&self, f: &mut std::fmt::Formatter) -> std::fmt::Result {
        f.debug_struct("DocumentRevisionUser")
            .field("user", &self.user)
            .field("socket", &self.socket)
            .finish()
    }
}

<<<<<<< HEAD
impl RevisionUser for ServerDocUser {
    fn user_id(&self) -> String {
        self.user.id().to_string()
    }
=======
impl RevisionUser for DocumentRevisionUser {
    fn user_id(&self) -> String { self.user.id().to_string() }
>>>>>>> 24c1817c

    fn receive(&self, resp: RevisionSyncResponse) {
        let result = match resp {
            RevisionSyncResponse::Pull(data) => {
                let msg: WebSocketMessage = revision_data_to_ws_message(data, WSChannel::Document);
                self.socket.try_send(msg).map_err(internal_error)
<<<<<<< HEAD
            }
            SyncResponse::Push(data) => {
                let msg: WebSocketMessage = data.into();
                self.socket.try_send(msg).map_err(internal_error)
            }
            SyncResponse::Ack(data) => {
                let msg: WebSocketMessage = data.into();
                self.socket.try_send(msg).map_err(internal_error)
            }
            SyncResponse::NewRevision(mut repeated_revision) => {
                let kv_store = self.persistence.kv_store();
                tokio::task::spawn(async move {
                    let revisions = repeated_revision.take_items().into();
                    match kv_store.batch_set_revision(revisions).await {
                        Ok(_) => {}
                        Err(e) => log::error!("{}", e),
                    }
                });
                Ok(())
            }
        };

        match result {
            Ok(_) => {}
            Err(e) => log::error!("[ServerDocUser]: {}", e),
=======
            },
            RevisionSyncResponse::Push(data) => {
                let msg: WebSocketMessage = revision_data_to_ws_message(data, WSChannel::Document);
                self.socket.try_send(msg).map_err(internal_error)
            },
            RevisionSyncResponse::Ack(data) => {
                let msg: WebSocketMessage = revision_data_to_ws_message(data, WSChannel::Document);
                self.socket.try_send(msg).map_err(internal_error)
            },
        };

        match result {
            Ok(_) => {},
            Err(e) => log::error!("[DocumentRevisionUser]: {}", e),
>>>>>>> 24c1817c
        }
    }
}<|MERGE_RESOLUTION|>--- conflicted
+++ resolved
@@ -10,12 +10,8 @@
 use crate::services::web_socket::revision_data_to_ws_message;
 use flowy_collaboration::{
     protobuf::{
-<<<<<<< HEAD
-        DocumentClientWSData as DocumentClientWSDataPB, DocumentClientWSDataType as DocumentClientWSDataTypePB,
-=======
         ClientRevisionWSData as ClientRevisionWSDataPB,
         ClientRevisionWSDataType as ClientRevisionWSDataTypePB,
->>>>>>> 24c1817c
         Revision as RevisionPB,
     },
     server_document::ServerDocumentManager,
@@ -72,13 +68,8 @@
                 persistence: _,
                 ret,
             } => {
-<<<<<<< HEAD
-                let _ = ret.send(self.handle_client_data(client_data, persistence).await);
-            }
-=======
                 let _ = ret.send(self.handle_document_data(client_data).await);
             },
->>>>>>> 24c1817c
         }
     }
 
@@ -103,19 +94,14 @@
                     .handle_client_revisions(user, document_client_data)
                     .await
                     .map_err(internal_error)?;
-<<<<<<< HEAD
-            }
-            DocumentClientWSDataTypePB::ClientPing => {
-=======
             },
             ClientRevisionWSDataTypePB::ClientPing => {
->>>>>>> 24c1817c
                 let _ = self
                     .doc_manager
                     .handle_client_ping(user, document_client_data)
                     .await
                     .map_err(internal_error)?;
-            }
+            },
         }
 
         Ok(())
@@ -145,48 +131,14 @@
     }
 }
 
-<<<<<<< HEAD
-impl RevisionUser for ServerDocUser {
-    fn user_id(&self) -> String {
-        self.user.id().to_string()
-    }
-=======
 impl RevisionUser for DocumentRevisionUser {
     fn user_id(&self) -> String { self.user.id().to_string() }
->>>>>>> 24c1817c
 
     fn receive(&self, resp: RevisionSyncResponse) {
         let result = match resp {
             RevisionSyncResponse::Pull(data) => {
                 let msg: WebSocketMessage = revision_data_to_ws_message(data, WSChannel::Document);
                 self.socket.try_send(msg).map_err(internal_error)
-<<<<<<< HEAD
-            }
-            SyncResponse::Push(data) => {
-                let msg: WebSocketMessage = data.into();
-                self.socket.try_send(msg).map_err(internal_error)
-            }
-            SyncResponse::Ack(data) => {
-                let msg: WebSocketMessage = data.into();
-                self.socket.try_send(msg).map_err(internal_error)
-            }
-            SyncResponse::NewRevision(mut repeated_revision) => {
-                let kv_store = self.persistence.kv_store();
-                tokio::task::spawn(async move {
-                    let revisions = repeated_revision.take_items().into();
-                    match kv_store.batch_set_revision(revisions).await {
-                        Ok(_) => {}
-                        Err(e) => log::error!("{}", e),
-                    }
-                });
-                Ok(())
-            }
-        };
-
-        match result {
-            Ok(_) => {}
-            Err(e) => log::error!("[ServerDocUser]: {}", e),
-=======
             },
             RevisionSyncResponse::Push(data) => {
                 let msg: WebSocketMessage = revision_data_to_ws_message(data, WSChannel::Document);
@@ -201,7 +153,6 @@
         match result {
             Ok(_) => {},
             Err(e) => log::error!("[DocumentRevisionUser]: {}", e),
->>>>>>> 24c1817c
         }
     }
 }